--- conflicted
+++ resolved
@@ -1,30 +1,42 @@
 context("interval with different densities close to endpoints")
 
-<<<<<<< HEAD
 peg <- matrix(c(1, 2, 4, 4))
 bar <- matrix(c(-1, -.5, 0, .75, .875, 1))
 
-# maxmin landmarks
-=======
 # maxmin landmarks in R
->>>>>>> 5bcdd02e
 
 test_that("2-set cover uses endpoints", {
-  lf_n2 <- landmarks_maxmin(bar, n = 2L)
+  lf_n2 <- landmarks_maxmin(bar, num_sets = 2L)
   expect_identical(lf_n2, c(1L, 6L))
 })
 
 test_that("radius-1 cover uses endpoints only", {
-  lf_e1 <- landmarks_maxmin(bar, eps = 1)
+  lf_e1 <- landmarks_maxmin(bar, radius = 1)
   expect_identical(lf_e1, c(1L, 6L))
 })
 
 test_that("complete landmark set grows leftward before righward", {
-  lf_all <- landmarks_maxmin(bar, n = 6L)
+  lf_all <- landmarks_maxmin(bar, num_sets = 6L)
   expect_identical(lf_all, c(1L, 6L, 3L, 2L, 4L, 5L))
 })
 
-<<<<<<< HEAD
+# maxmin landmarks in C++
+
+test_that("2-set cover uses endpoints", {
+  lf_n2 <- landmarks_maxmin_cpp(bar, num_sets = 2L)
+  expect_identical(lf_n2, c(1L, 6L))
+})
+
+test_that("radius-1 cover uses endpoints only", {
+  lf_e1 <- landmarks_maxmin_cpp(bar, radius = 1)
+  expect_identical(lf_e1, c(1L, 6L))
+})
+
+test_that("complete landmark set grows leftward before righward", {
+  lf_all <- landmarks_maxmin_cpp(bar, num_sets = 6L)
+  expect_identical(lf_all, c(1L, 6L, 3L, 2L, 4L, 5L))
+})
+
 # firstlast chebycenter
 
 #test_that("chebyshev center prefers double-points to farther points", {
@@ -38,9 +50,9 @@
 })
 
 test_that("invalid numbers of sets prompt warnings", {
-  expect_warning(landmarks_lastfirst_R(peg, number = 1L, cardinality = 2L),
+  expect_warning(landmarks_lastfirst_R(peg, num_sets = 1L, cardinality = 2L),
                  "cardinality")
-  expect_warning(landmarks_lastfirst_R(peg, number = 4L),
+  expect_warning(landmarks_lastfirst_R(peg, num_sets = 4L),
                  "landmark")
 })
 
@@ -63,13 +75,13 @@
 })
 
 test_that("complete landmark set of peg grows left-to-right", {
-  lf_all <- suppressWarnings(landmarks_lastfirst_R(peg, number = 4L,
+  lf_all <- suppressWarnings(landmarks_lastfirst_R(peg, num_sets = 4L,
                                                       seed_index = 1L))
   expect_identical(lf_all, c(1L, 3L, 2L))
 })
 
 test_that("2-set cover of bar uses endpoints", {
-  lf_n2 <- landmarks_lastfirst_R(bar, number = 2L)
+  lf_n2 <- landmarks_lastfirst_R(bar, num_sets = 2L)
   expect_identical(lf_n2, c(1L, 6L))
 })
 
@@ -84,23 +96,6 @@
 })
 
 test_that("complete landmark set of bar grows left-to-right", {
-  lf_all <- landmarks_lastfirst_R(bar, number = 6L)
+  lf_all <- landmarks_lastfirst_R(bar, num_sets = 6L)
   expect_identical(lf_all, c(1L, 6L, 3L, 4L, 2L, 5L))
-=======
-# maxmin landmarks in C++
-
-test_that("2-set cover uses endpoints", {
-  lf_n2 <- landmarks_maxmin_cpp(bar, num_sets = 2L)
-  expect_identical(lf_n2, c(1L, 6L))
-})
-
-test_that("radius-1 cover uses endpoints only", {
-  lf_e1 <- landmarks_maxmin_cpp(bar, radius = 1)
-  expect_identical(lf_e1, c(1L, 6L))
-})
-
-test_that("complete landmark set grows leftward before righward", {
-  lf_all <- landmarks_maxmin_cpp(bar, num_sets = 6L)
-  expect_identical(lf_all, c(1L, 6L, 3L, 2L, 4L, 5L))
->>>>>>> 5bcdd02e
 })