---
output: github_document
---

<!-- README.md is generated from README.Rmd. Please edit that file -->

```{r, include=FALSE}
knitr::opts_chunk$set(
  collapse = TRUE,
  comment = "#>",
  fig.path = "man/figures/README-",
  out.width = "100%"
)
```

# landmark

```{r, echo=FALSE, message=FALSE, results=FALSE}
devtools::load_all()
```

Calculate landmark sets for finite metric spaces using the maxmin procedure (for fixed-radius balls) or an adaptation of it for rank data (for roughly fixed-cardinality nearest neighborhoods).

```{r example}
(x <- matrix(c(-1, -.5, 0, .75, .875, 1), dimnames = list(letters[1:6], "x")))
plot(cbind(x, 0), asp = 1, pch = 16)
text(cbind(x, .05), labels = rownames(x))
```

## `maxmin` procedure

The original `maxmin` procedure produces a landmark set for covering a point cloud with either of two minimal ball covers:

* a minimum number of balls of fixed common radius
* a fixed number of balls of minimum common radius

```{r maxmin example}
<<<<<<< HEAD
x[landmarks_maxmin(x, eps = 1.5), , drop = FALSE]
x[landmarks_maxmin(x, eps = 0.5), , drop = FALSE]
x[landmarks_maxmin(x, eps = 0.25), , drop = FALSE]
x[landmarks_maxmin(x, eps = 0.125), , drop = FALSE]
=======
landmarks_maxmin(x, radius = 3.5)
landmarks_maxmin(x, radius = 1.5)
landmarks_maxmin(x, radius = 0.5)
```

```{r maxmin example in R}
landmarks_maxmin_R(x, radius = 3.5)
landmarks_maxmin_R(x, radius = 1.5)
landmarks_maxmin_R(x, radius = 0.5)
>>>>>>> 5bcdd02e
```

## `lastfirst` procedure

An adaptation of `maxmin` to ranked distances will produce a landmark set for covering a point cloud with either of two minimal neighborhood covers:

* a minimum number of neighborhoods of fixed common approximate cardinality
* a fixed number of neighborhoods of minimal approximate cardinality

(Cardinality is only exact up to ties, which may be handled different ways.)

```{r lastfirst example}
x[landmarks_lastfirst_R(x, cardinality = 4L, seed_index = 1L), , drop = FALSE]
x[landmarks_lastfirst_R(x, cardinality = 3L, seed_index = 1L), , drop = FALSE]
x[landmarks_lastfirst_R(x, cardinality = 2L, seed_index = 1L), , drop = FALSE]
x[landmarks_lastfirst_R(x, cardinality = 1L, seed_index = 1L), , drop = FALSE]
```

# references

This package was spun off from [the Mapper package](https://github.com/peekxc/Mapper/).

A rigorous mathematical treatment is underway at [this Overleaf project](https://www.overleaf.com/read/fpjrtgfjstyx).<|MERGE_RESOLUTION|>--- conflicted
+++ resolved
@@ -34,23 +34,17 @@
 * a minimum number of balls of fixed common radius
 * a fixed number of balls of minimum common radius
 
-```{r maxmin example}
-<<<<<<< HEAD
-x[landmarks_maxmin(x, eps = 1.5), , drop = FALSE]
-x[landmarks_maxmin(x, eps = 0.5), , drop = FALSE]
-x[landmarks_maxmin(x, eps = 0.25), , drop = FALSE]
-x[landmarks_maxmin(x, eps = 0.125), , drop = FALSE]
-=======
-landmarks_maxmin(x, radius = 3.5)
-landmarks_maxmin(x, radius = 1.5)
-landmarks_maxmin(x, radius = 0.5)
+```{r maxmin example in C++}
+x[landmarks_maxmin_cpp(x, radius = 1.5), , drop = FALSE]
+x[landmarks_maxmin_cpp(x, radius = 0.5), , drop = FALSE]
+x[landmarks_maxmin_cpp(x, radius = 0.25), , drop = FALSE]
+x[landmarks_maxmin_cpp(x, radius = 0.125), , drop = FALSE]
 ```
 
 ```{r maxmin example in R}
-landmarks_maxmin_R(x, radius = 3.5)
-landmarks_maxmin_R(x, radius = 1.5)
-landmarks_maxmin_R(x, radius = 0.5)
->>>>>>> 5bcdd02e
+x[landmarks_maxmin_R(x, radius = 3.5), , drop = FALSE]
+x[landmarks_maxmin_R(x, radius = 1.5), , drop = FALSE]
+x[landmarks_maxmin_R(x, radius = 0.5), , drop = FALSE]
 ```
 
 ## `lastfirst` procedure
@@ -62,10 +56,16 @@
 
 (Cardinality is only exact up to ties, which may be handled different ways.)
 
-```{r lastfirst example}
-x[landmarks_lastfirst_R(x, cardinality = 4L, seed_index = 1L), , drop = FALSE]
+```{r lastfirst example in C++}
+x[landmarks_lastfirst_cpp(x, cardinality = 4L, seed_index = 1L), , drop = FALSE]
+x[landmarks_lastfirst_cpp(x, cardinality = 3L, seed_index = 1L), , drop = FALSE]
+x[landmarks_lastfirst_cpp(x, cardinality = 2L, seed_index = 1L), , drop = FALSE]
+x[landmarks_lastfirst_cpp(x, cardinality = 1L, seed_index = 1L), , drop = FALSE]
+```
+
+```{r lastfirst example in R}
+x[landmarks_lastfirst_R(x, cardinality = 5L, seed_index = 1L), , drop = FALSE]
 x[landmarks_lastfirst_R(x, cardinality = 3L, seed_index = 1L), , drop = FALSE]
-x[landmarks_lastfirst_R(x, cardinality = 2L, seed_index = 1L), , drop = FALSE]
 x[landmarks_lastfirst_R(x, cardinality = 1L, seed_index = 1L), , drop = FALSE]
 ```
 
