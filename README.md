--- conflicted
+++ resolved
@@ -34,49 +34,45 @@
 <!-- end list -->
 
 ``` r
-<<<<<<< HEAD
-x[landmarks_maxmin(x, eps = 1.5), , drop = FALSE]
+x[landmarks_maxmin_cpp(x, radius = 1.5), , drop = FALSE]
 #>    x
 #> a -1
 #> f  1
-x[landmarks_maxmin(x, eps = 0.5), , drop = FALSE]
+x[landmarks_maxmin_cpp(x, radius = 0.5), , drop = FALSE]
+#>    x
+#> a -1
+#> f  1
+#> c  0
+x[landmarks_maxmin_cpp(x, radius = 0.25), , drop = FALSE]
 #>      x
 #> a -1.0
 #> f  1.0
 #> c  0.0
 #> b -0.5
-x[landmarks_maxmin(x, eps = 0.25), , drop = FALSE]
+x[landmarks_maxmin_cpp(x, radius = 0.125), , drop = FALSE]
 #>       x
 #> a -1.00
 #> f  1.00
 #> c  0.00
 #> b -0.50
 #> d  0.75
-x[landmarks_maxmin(x, eps = 0.125), , drop = FALSE]
+```
+
+``` r
+x[landmarks_maxmin_R(x, radius = 3.5), , drop = FALSE]
+#>    x
+#> a -1
+x[landmarks_maxmin_R(x, radius = 1.5), , drop = FALSE]
+#>    x
+#> a -1
+#> f  1
+x[landmarks_maxmin_R(x, radius = 0.5), , drop = FALSE]
 #>        x
 #> a -1.000
 #> f  1.000
+#> e  0.875
+#> d  0.750
 #> c  0.000
-#> b -0.500
-#> d  0.750
-#> e  0.875
-=======
-landmarks_maxmin(x, radius = 3.5)
-#> [1] 1
-landmarks_maxmin(x, radius = 1.5)
-#> [1] 1 3
-landmarks_maxmin(x, radius = 0.5)
-#> [1] 1 3 2
-```
-
-``` r
-landmarks_maxmin_R(x, radius = 3.5)
-#> [1] 1
-landmarks_maxmin_R(x, radius = 1.5)
-#> [1] 1 3
-landmarks_maxmin_R(x, radius = 0.5)
-#> [1] 1 3 2
->>>>>>> 5bcdd02e
 ```
 
 ## `lastfirst` procedure
@@ -93,7 +89,31 @@
 ways.)
 
 ``` r
-x[landmarks_lastfirst_R(x, cardinality = 4L, seed_index = 1L), , drop = FALSE]
+x[landmarks_lastfirst_cpp(x, cardinality = 4L, seed_index = 1L), , drop = FALSE]
+#>      x
+#> b -0.5
+#> f  1.0
+x[landmarks_lastfirst_cpp(x, cardinality = 3L, seed_index = 1L), , drop = FALSE]
+#>      x
+#> b -0.5
+#> f  1.0
+x[landmarks_lastfirst_cpp(x, cardinality = 2L, seed_index = 1L), , drop = FALSE]
+#>       x
+#> b -0.50
+#> f  1.00
+#> d  0.75
+x[landmarks_lastfirst_cpp(x, cardinality = 1L, seed_index = 1L), , drop = FALSE]
+#>        x
+#> b -0.500
+#> f  1.000
+#> d  0.750
+#> a -1.000
+#> c  0.000
+#> e  0.875
+```
+
+``` r
+x[landmarks_lastfirst_R(x, cardinality = 5L, seed_index = 1L), , drop = FALSE]
 #>    x
 #> a -1
 #> f  1
@@ -101,12 +121,6 @@
 #>    x
 #> a -1
 #> f  1
-x[landmarks_lastfirst_R(x, cardinality = 2L, seed_index = 1L), , drop = FALSE]
-#>       x
-#> a -1.00
-#> f  1.00
-#> c  0.00
-#> d  0.75
 x[landmarks_lastfirst_R(x, cardinality = 1L, seed_index = 1L), , drop = FALSE]
 #>        x
 #> a -1.000
